--- conflicted
+++ resolved
@@ -101,17 +101,6 @@
             return finalSize;
         }
 
-<<<<<<< HEAD
-=======
-        /// <inheritdoc/>
-        protected override void PositionContent(Point2D position)
-        {
-            foreach (var child in Children)
-                child.Position(position);
-
-            base.PositionContent(position);
-        }
-
         /// <inheritdoc/>
         protected override UIElement GetNextNavUp(UIElement current)
         {  
@@ -168,7 +157,6 @@
             return null;
         }
 
->>>>>>> fa6ff3ed
         /// <summary>
         /// Raises the <see cref="OrientationChanged"/> event.
         /// </summary>
